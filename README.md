--- conflicted
+++ resolved
@@ -184,39 +184,27 @@
 ```python
 import pandas as pd
 
-<<<<<<< HEAD
 from quixstreams import KafkaStreamingClient, StreamConsumer
 from quixstreams.app import App
-=======
-from quixstreams import *
->>>>>>> 6d65f80c
 
 # Client connecting to Kafka instance locally without authentication. 
 client = KafkaStreamingClient('127.0.0.1:9092')
 
 # Get the consumer for the input topic
 # For testing purposes we remove consumer group and always read from latest data.
-<<<<<<< HEAD
-topic_consumer = client.create_topic_consumer("your-kafka-topic")
+topic_consumer = client.get_topic_consumer("your-kafka-topic", consumer_group=None, auto_offset_reset=AutoOffsetReset.Latest)
 
 # consume data (as Pandas DataFrame)
 def on_dataframe(stream: StreamConsumer, df: pd.DataFrame):
     print(d)
     
 # consume streams
-def on_stream(new_stream: StreamConsumer):
-    new_stream.parameters.on_receive = on_dataframe
-=======
-topic_consumer = client.get_topic_consumer("your-kafka-topic", consumer_group=None, auto_offset_reset=AutoOffsetReset.Latest)
-
-# consume streams
 def on_stream_received_handler(stream_received: StreamConsumer):
     stream_received.timeseries.on_dataframe_received = on_dataframe_received_handler
 
 # consume data (as Pandas DataFrame)
 def on_dataframe_received_handler(stream: StreamConsumer, df: pd.DataFrame):
     print(df.to_string())
->>>>>>> 6d65f80c
 
 # Hook up events before initiating read to avoid losing out on any data
 topic_consumer.on_stream_received = on_stream_received_handler
