--- conflicted
+++ resolved
@@ -14,11 +14,7 @@
 
 <b>Quix Streams</b> is a stream processing library, focused on <b>time-series data</b> and ease of use. It's designed to be used for telemetry services when you need to process <b>high volumes</b> of time-series data with up to nanosecond precision. It uses a message broker such as <b>Apache Kafka</b>, instead of a database, so you can process time-series data with high performance and save resources without introducing delay.
 
-<<<<<<< HEAD
 Quix Streams <b>does not use</b> any Domain Specific Language or Embedded framework, it's a library that you can use in your code base. This means that with Quix Streams you can use any external library for your chosen language. For example in Python, you can leverage Pandas, NumPy, PyTorch, TensorFlow, Transformers, OpenCV. 
-=======
-Quix Streams <b>does not use</b> any Domain Specific Language or Embedded framework, it's a library that you can use in your code base. This means you can use any data processing library for your chosen language, together with Quix Streams.
->>>>>>> 33b23fe1
 
 Quix Streams currently supports the following languages:
 
