using System;
using System.Collections.Generic;
using System.Diagnostics;
using System.Linq;
using System.Text;
using System.Threading;
using System.Threading.Tasks;
using FluentAssertions;
using FluentAssertions.Extensions;
using Quix.TestBase.Extensions;
<<<<<<< HEAD
using QuixStreams.State.Storage;
using QuixStreams.State.Storage.FileStorage.LocalFileStorage;
using QuixStreams.Telemetry;
using QuixStreams.Streaming.Models;
using QuixStreams.Streaming.Raw;
using QuixStreams.Streaming.States;
=======
using QuixStreams.Kafka;
using QuixStreams.Telemetry;
using QuixStreams.Streaming.Models;
>>>>>>> ace9526c
using QuixStreams.Telemetry.Kafka;
using QuixStreams.Telemetry.Models;
using QuixStreams.Telemetry.Models.Utility;
using Xunit;
using Xunit.Abstractions;
using EventDefinition = QuixStreams.Telemetry.Models.EventDefinition;
using ParameterDefinition = QuixStreams.Telemetry.Models.ParameterDefinition;

namespace QuixStreams.Streaming.IntegrationTests
{
    [Collection("Kafka Container Collection")]
    public class KafkaStreamingClientIntegrationTests
    {
        private readonly ITestOutputHelper output;
        private readonly KafkaDockerTestFixture kafkaDockerTestFixture;
        private readonly KafkaStreamingClient client;

        public KafkaStreamingClientIntegrationTests(ITestOutputHelper output, KafkaDockerTestFixture kafkaDockerTestFixture)
        {
            this.output = output;
            this.kafkaDockerTestFixture = kafkaDockerTestFixture;
            QuixStreams.Logging.Factory = output.CreateLoggerFactory();
            client = new KafkaStreamingClient(kafkaDockerTestFixture.BrokerList, null);
            output.WriteLine($"Created client with brokerlist '{kafkaDockerTestFixture.BrokerList}'");
        }
        
        private static TimeseriesDataRaw GenerateTimeseriesData(int offset)
        {
            var vals = Enumerable.Range(0, 2).ToDictionary(k => "p" + k,
                s => Enumerable.Range(offset, 10).Select(s2 => new double?(s2 * 10.0)).ToArray());
            var stringVals = vals.ToDictionary(x => x.Key, x => x.Value.Select(y=> y.ToString()).ToArray());
            var binaryVals = stringVals.ToDictionary(x=> x.Key, x => x.Value.Select(y=> UTF8Encoding.UTF8.GetBytes(y)).ToArray());
            var epoch = 100000;
            return new TimeseriesDataRaw
            {
                Epoch = 0,
                Timestamps = Enumerable.Range(offset, 10).Select(s => (long)s + epoch).ToArray(),
                NumericValues = vals,
                StringValues = stringVals,
                BinaryValues = binaryVals
            };
        }

        [Fact]
        public async Task StreamPublishAndConsume_ShouldReceiveExpectedMessages()
        {
            var topic = nameof(StreamPublishAndConsume_ShouldReceiveExpectedMessages);
            
            
            await this.kafkaDockerTestFixture.EnsureTopic(topic, 1);
            
            var topicConsumer = client.GetTopicConsumer(topic, "somerandomgroup", autoOffset: AutoOffsetReset.Latest);
            var topicProducer = client.GetTopicProducer(topic);

            IList<TimeseriesDataRaw> data = new List<TimeseriesDataRaw>();
            IList<EventDataRaw> events = new List<EventDataRaw>();
            var streamStarted = false;
            var streamEnded = false;
            StreamProperties streamProperties = null;
            var parameterDefinitionsChanged = false;
            var eventDefinitionsChanged = false;
            string streamId = null;

            topicConsumer.OnStreamReceived += (s, e) =>
            {
                if (e.StreamId != streamId)
                {
                    this.output.WriteLine("Ignoring stream {0}", e.StreamId);
                    return;
                }

                streamStarted = true;
                (e as IStreamConsumerInternal).OnTimeseriesData += (s2, e2) => data.Add(e2);
                (e as IStreamConsumerInternal).OnParameterDefinitionsChanged += (s2, e2) => parameterDefinitionsChanged = true;
                (e as IStreamConsumerInternal).OnEventDefinitionsChanged += (s2, e2) => eventDefinitionsChanged = true;
                (e as IStreamConsumerInternal).OnStreamPropertiesChanged += (s2, e2) => streamProperties = e2;
                (e as IStreamConsumerInternal).OnEventData += (s2, e2) => events.Add(e2);

                e.OnStreamClosed += (s2, e2) => streamEnded = true;
            };

            this.output.WriteLine("Subscribing");
            topicConsumer.Subscribe();
            this.output.WriteLine("Subscribed");

            using (var stream = topicProducer.CreateStream())
            {
                streamId = stream.StreamId;
                this.output.WriteLine("First stream id is {0}", streamId);

                stream.Properties.Name = "Volvo car telemetry";
                stream.Properties.Location = "Car telemetry/Vehicles/Volvo";
                stream.Properties.AddParent("1234");
                stream.Properties.Metadata["test_key"] = "test_value";
                stream.Properties.TimeOfRecording = new DateTime(2018, 01, 01);
                stream.Properties.Flush();
                this.output.WriteLine("Flushing stream properties");

                SpinWait.SpinUntil(() => streamStarted, 20000);
                Assert.True(streamStarted, "The stream failed to start");
                SpinWait.SpinUntil(() => streamProperties != null, 2000);

                Assert.True(streamStarted, "Stream is not started on reader.");
                Assert.Equal("Car telemetry/Vehicles/Volvo", streamProperties.Location);
                Assert.Equal("test_value", streamProperties.Metadata["test_key"]);
                Assert.Equal("1234", streamProperties.Parents.First());
                Assert.Equal(new DateTime(2018, 01, 01), streamProperties.TimeOfRecording);

                var expectedParameterDefinitions = new ParameterDefinitions
                {
                    Parameters = new List<ParameterDefinition>
                    {
                        {
                            new ParameterDefinition
                            {
                                Id = "p1",
                                Name = "P0 parameter",
                                MinimumValue = 0,
                                MaximumValue = 10,
                                Unit = "kmh"
                            }
                        },
                        {
                            new ParameterDefinition
                            {
                                Id = "p2",
                                Name = "P1 parameter",
                                MinimumValue = 0,
                                MaximumValue = 10,
                                Unit = "kmh"
                            }
                        }
                    }
                };

                var expectedEventDefinitions = new EventDefinitions
                {
                    Events = new List<EventDefinition>()
                    {
                        new EventDefinition
                        {
                            Id = "evid3"
                        },
                        new EventDefinition
                        {
                            Id = "evid4"
                        }
                    }
                };


                (stream as IStreamProducerInternal).Publish(expectedParameterDefinitions);
                this.output.WriteLine("Flushing parameter definitions");

                SpinWait.SpinUntil(() => parameterDefinitionsChanged, 2000);

                Assert.True(parameterDefinitionsChanged, "Parameter definitions event not reached reader.");

                (stream as IStreamProducerInternal).Publish(expectedEventDefinitions);
                this.output.WriteLine("Flushing event definitions");

                SpinWait.SpinUntil(() => eventDefinitionsChanged, 2000);

                Assert.True(eventDefinitionsChanged, "Event definitions event not reached reader.");

                this.output.WriteLine("Generating timeseries data raw");
                var expectedData = new List<TimeseriesDataRaw>();
                expectedData.Add(GenerateTimeseriesData(0));
                expectedData.Add(GenerateTimeseriesData(10));
                

                (stream as IStreamProducerInternal).Publish(expectedData);
                this.output.WriteLine("Publishing timeseries data raw");

                SpinWait.SpinUntil(() => data.Count == 2, 5000);

                Assert.Equal(2, data.Count);
                Assert.Equal(data.FirstOrDefault()?.Timestamps.FirstOrDefault(), expectedData.FirstOrDefault().Timestamps.FirstOrDefault());
                Assert.Equal(data.LastOrDefault()?.Timestamps.LastOrDefault(), expectedData.LastOrDefault().Timestamps.LastOrDefault());

                // test events
                var inputEvents = new EventDataRaw[]
                {
                    new EventDataRaw
                    {
                        Id = "abc",
                        Tags = new Dictionary<string, string>()
                        {
                            {"one", "two"}
                        },
                        Value = "Iamvalue",
                        Timestamp = 123456789
                    },
                    new EventDataRaw
                    {
                        Id = "efg",
                        Tags = new Dictionary<string, string>()
                        {
                            {"three", "fwo"}
                        },
                        Value = "Iamvalue2",
                        Timestamp = 123456790
                    }
                };
                // test single event
                (stream as IStreamProducerInternal).Publish(inputEvents[0]);
                SpinWait.SpinUntil(() => events.Count == 1, 2000);
                events[0].Should().BeEquivalentTo(inputEvents[0]);
                events.Clear();

                //test multiple event
                (stream as IStreamProducerInternal).Publish(inputEvents);
                SpinWait.SpinUntil(() => events.Count == 2, 2000);
                events.Should().BeEquivalentTo(inputEvents);

                stream.Close();

                SpinWait.SpinUntil(() => streamEnded, 2000);

                Assert.True(streamEnded, "Stream end event not reached reader.");
            }

            topicConsumer.Dispose();
        }

        [Fact]
        public async Task StreamPublishAndConsume_WithBuilder_ShouldReceiveExpectedMessages()
        {
            var topic = nameof(StreamPublishAndConsume_WithBuilder_ShouldReceiveExpectedMessages);
            
            await this.kafkaDockerTestFixture.EnsureTopic(topic, 1);
            
            var topicConsumer = client.GetTopicConsumer(topic, "somerandomgroup", autoOffset: AutoOffsetReset.Latest);
            var topicProducer = client.GetTopicProducer(topic);

            IList<TimeseriesDataRaw> data = new List<TimeseriesDataRaw>();
            IList<EventDataRaw> events = new List<EventDataRaw>();
            var streamStarted = false;
            var streamEnded = false;
            StreamProperties streamProperties = null;
            List<ParameterDefinition> parameterDefinitions = null;
            List<EventDefinition> eventDefinitions = null;
            string streamId = null;

            topicConsumer.OnStreamReceived += (s, e) =>
            {
                if (e.StreamId != streamId)
                {
                    return;
                }

                streamStarted = true;
                (e as IStreamConsumerInternal).OnTimeseriesData += (s2, e2) => data.Add(e2);
                (e as IStreamConsumerInternal).OnParameterDefinitionsChanged += (s2, e2) => parameterDefinitions = e2.Parameters ?? parameterDefinitions;
                (e as IStreamConsumerInternal).OnEventDefinitionsChanged += (s2, e2) => eventDefinitions = e2.Events ?? eventDefinitions;
                (e as IStreamConsumerInternal).OnStreamPropertiesChanged += (s2, e2) => streamProperties = e2;
                (e as IStreamConsumerInternal).OnEventData += (s2, e2) => events.Add(e2);

                e.OnStreamClosed += (s2, e2) => streamEnded = true;
            };

            topicConsumer.Subscribe();

            using (var stream = topicProducer.CreateStream())
            {
                streamId = stream.StreamId;
                output.WriteLine($"New stream created: {streamId}");

                stream.Properties.Name = "Volvo car telemetry";
                stream.Properties.Location = "Car telemetry/Vehicles/Volvo";
                stream.Properties.AddParent("1234");
                stream.Properties.Metadata["test_key"] = "test_value";

                SpinWait.SpinUntil(() => streamStarted, 20000);
                Assert.True(streamStarted, "Stream is not started on reader.");
                SpinWait.SpinUntil(() => streamProperties != null, 2000);

                Assert.Equal("Car telemetry/Vehicles/Volvo", streamProperties.Location);
                Assert.Equal("test_value", streamProperties.Metadata["test_key"]);
                Assert.Equal("1234", streamProperties.Parents.First());

                var expectedParameterDefinitions = new ParameterDefinitions
                {
                    Parameters = new List<ParameterDefinition>
                    {
                        {
                            new ParameterDefinition
                            {
                                Id = "p1",
                                Name = "P0 parameter",
                                Description = "Desc 1",
                                MinimumValue = 0,
                                MaximumValue = 10,
                                Unit = "kmh"
                            }
                        },
                        {
                            new ParameterDefinition
                            {
                                Id = "p2",
                                Name = "P1 parameter",
                                Description = "Desc 2",
                                MinimumValue = 0,
                                MaximumValue = 10,
                                Unit = "kmh"
                            }
                        }
                    },
                };

                var expectedEventDefinitions = new EventDefinitions
                {
                    Events = new List<EventDefinition>()
                    {
                        new EventDefinition
                        {
                            Id = "evid3",
                            Name = "evName3"
                        },
                        new EventDefinition
                        {
                            Id = "evid4",
                            Name = "evName4"
                        }
                    }
                };

                stream.Timeseries.AddDefinition("p1", "P0 parameter", "Desc 1").SetRange(0, 10).SetUnit("kmh");
                stream.Timeseries.AddDefinition("p2", "P1 parameter", "Desc 2").SetRange(0, 10).SetUnit("kmh");

                stream.Events.AddDefinition("evid3", "evName3");
                stream.Events.AddDefinition("evid4", "evName4");


                SpinWait.SpinUntil(() => parameterDefinitions != null && eventDefinitions != null, 2000);

                Assert.True(parameterDefinitions != null && eventDefinitions != null, "Parameter / Event definitions event not reached reader.");

                expectedParameterDefinitions.Parameters.Should().BeEquivalentTo(parameterDefinitions);
                expectedEventDefinitions.Events.Should().BeEquivalentTo(eventDefinitions);

                var expectedData = new List<TimeseriesDataRaw>();
                expectedData.Add(GenerateTimeseriesData(0));
                expectedData.Add(GenerateTimeseriesData(10));

                stream.Timeseries.Buffer.Epoch = ((long) 100000).FromUnixNanoseconds();
                stream.Timeseries.Buffer.PacketSize = 10;
                for (var i = 0; i < 20; i++)
                {
                    stream.Timeseries.Buffer.AddTimestampNanoseconds(i)
                        .AddValue("p0", i)
                        .AddValue("p1", i)
                        .AddValue("p2", i)
                        .Publish();
                }

                SpinWait.SpinUntil(() => data.Count == 2, 2000);

                Assert.Equal(2, data.Count);
                Assert.Equal(data.FirstOrDefault()?.Timestamps.FirstOrDefault(), expectedData.FirstOrDefault().Timestamps.FirstOrDefault());
                Assert.Equal(data.LastOrDefault()?.Timestamps.LastOrDefault(), expectedData.LastOrDefault().Timestamps.LastOrDefault());

                var now = DateTime.UtcNow;
                // test events
                var inputEvents = new EventDataRaw[]
                {
                    new EventDataRaw
                    {
                        Id = "abc",
                        Tags = new Dictionary<string, string>()
                        {
                            {"one", "two"}
                        },
                        Value = "Iamvalue",
                        Timestamp = 123456789
                    },
                    new EventDataRaw
                    {
                        Id = "efg",
                        Tags = new Dictionary<string, string>()
                        {
                            {"three", "fwo"}
                        },
                        Value = "Iamvalue2",
                        Timestamp = 123456790
                    },
                    new EventDataRaw
                    {
                        Id = "datetimetest",
                        Tags = new Dictionary<string, string>() { },
                        Value = "Iamvalue3",
                        Timestamp = now.ToUnixNanoseconds()
                    },
                    new EventDataRaw
                    {
                        Id = "timespan",
                        Tags = new Dictionary<string, string>() { },
                        Value = "Iamvalue4",
                        Timestamp = now.Add(TimeSpan.FromSeconds(10)).ToUnixNanoseconds()
                    }
                };



                // test single event
                stream.Events.AddTimestampNanoseconds(123456789)
                    .AddValue("abc", "Iamvalue")
                    .AddTag("one", "two")
                    .Publish();

                SpinWait.SpinUntil(() => events.Count == 1, 2000);
                events[0].Should().BeEquivalentTo(inputEvents[0]);
                events.Clear();

                //test multiple event
                stream.Events.AddTimestampNanoseconds(123456789)
                    .AddValue("abc", "Iamvalue")
                    .AddTag("one", "two")
                    .Publish();
                stream.Events.AddTimestampNanoseconds(123456790)
                    .AddValue("efg", "Iamvalue2")
                    .AddTag("three", "fwo")
                    .Publish();
                stream.Events.Epoch = now;
                stream.Events.AddTimestamp(now)
                    .AddValue("datetimetest", "Iamvalue3")
                    .Publish();
                stream.Events.AddTimestamp(TimeSpan.FromSeconds(10))
                    .AddValue("timespan", "Iamvalue4")
                    .Publish();

                SpinWait.SpinUntil(() => events.Count == 4, 2000);
                events.Should().BeEquivalentTo(inputEvents);

                stream.Close();

                SpinWait.SpinUntil(() => streamEnded, 2000);

                Assert.True(streamEnded, "Stream end event not reached reader.");

                topicConsumer.Dispose();
            }
        }

        [Fact]
        public async Task StreamRawReadAsQuix_ShouldReadMessageAsExpected()
        {
            // Arrange
            var topic = nameof(StreamRawReadAsQuix_ShouldReadMessageAsExpected);

            await this.kafkaDockerTestFixture.EnsureTopic(topic, 1);
            using var rawTopicProducer = client.GetRawTopicProducer(topic);

            var messageContent = $"lorem ipsum - event";
            var messageContentInBytes = Encoding.UTF8.GetBytes(messageContent);

            using var topicConsumer = client.GetTopicConsumer(topic, "somerandomgroup", autoOffset: AutoOffsetReset.Latest);
            
            var consumedEvents = new List<EventData>();

            topicConsumer.OnStreamReceived += (s, e) =>
            {
                this.output.WriteLine($"Subscribed to stream {e.StreamId}");
                e.Events.OnDataReceived += (s, args) =>
                {
                    var data = args.Data;
                    this.output.WriteLine($"Event consumer received message: {data.Value}");
                    if (data.Value != messageContent)
                    {
                        this.output.WriteLine("Ignoring message");
                        return;
                    }

                    consumedEvents.Add(data);
                };
            };

            topicConsumer.Subscribe();

            // Act
            rawTopicProducer.Publish(new KafkaMessage(Encoding.UTF8.GetBytes("some key"), messageContentInBytes, null));
            rawTopicProducer.Publish(new KafkaMessage(key: null, value: messageContentInBytes, null));
            rawTopicProducer.Flush();

            SpinWait.SpinUntil(() => consumedEvents.Count >= 2, 20000);
            
            // Assert
            consumedEvents.Count.Should().Be(2);
            consumedEvents.Where(x => x.Id == "some key").Should().ContainSingle();
            consumedEvents.Where(x => x.Id == StreamPipeline.DefaultStreamIdWhenMissing).Should().ContainSingle();
            consumedEvents.All(x => x.Value == messageContent).Should().BeTrue();
        }

        [Fact]
        public async Task StreamCloseAndReopenSameStream_ShouldRaiseEventAsExpected()
        {
            var topic = nameof(StreamCloseAndReopenSameStream_ShouldRaiseEventAsExpected);
            await this.kafkaDockerTestFixture.EnsureTopic(topic, 1);

            var topicConsumer = client.GetTopicConsumer(topic, "somerandomgroup", autoOffset: AutoOffsetReset.Latest);
            var topicProducer = client.GetTopicProducer(topic);

            IList<TimeseriesDataRaw> data = new List<TimeseriesDataRaw>();
            IList<EventDataRaw> events = new List<EventDataRaw>();
            var streamStarted = false;
            var streamEnded = false;
            string streamId = null;

            topicConsumer.OnStreamReceived += (s, e) =>
            {
                if (e.StreamId != streamId)
                {
                    this.output.WriteLine("Ignoring stream {0}", e.StreamId);
                    return;
                }

                streamStarted = true;
                e.Timeseries.OnRawReceived += (s2, e2) => data.Add(e2.Data);
                e.OnStreamClosed += (s2, e2) => streamEnded = true;
            };

            this.output.WriteLine("Subscribing");
            topicConsumer.Subscribe();
            this.output.WriteLine("Subscribed");

            using (var stream = topicProducer.CreateStream())
            {
                streamId = stream.StreamId;
                this.output.WriteLine("First stream id is {0}", streamId);

                stream.Timeseries.Buffer.AddTimestampNanoseconds(100)
                    .AddValue("p0", 1)
                    .AddValue("p1", 2)
                    .AddValue("p2", 3)
                    .Publish();
                
                this.output.WriteLine("Published data for {0}, waiting for stream to start", streamId);

                SpinWait.SpinUntil(() => streamStarted, 20000);
                Assert.True(streamStarted, "First stream is not started on reader.");
                this.output.WriteLine("First stream started");

                SpinWait.SpinUntil(() => data.Count == 1, 2000);

                Assert.Equal(1, data.Count);


                // Close stream
                stream.Close();

                SpinWait.SpinUntil(() => streamEnded, 2000);

                Assert.True(streamEnded, "First stream did not close in time.");

                streamStarted = false;

                // Second stream
                using (var stream2 = topicProducer.CreateStream(streamId))
                {
                    stream2.Timeseries.Buffer.AddTimestampNanoseconds(100)
                        .AddValue("p0", 1)
                        .AddValue("p1", 2)
                        .AddValue("p2", 3)
                        .Publish();
                }

                SpinWait.SpinUntil(() => streamStarted, 2000);

                Assert.True(streamStarted, "Second stream is not started on reader.");
            }

            topicConsumer.Dispose();
        }
        
        [Fact]
        public async Task StreamGetOrCreateStream_ShouldNotThrowException()
        {
            var topic = nameof(StreamGetOrCreateStream_ShouldNotThrowException);
            await this.kafkaDockerTestFixture.EnsureTopic(topic, 1);

            var topicProducer = client.GetTopicProducer(topic);
            var result = Parallel.For(0, 1000, parallelOptions: new ParallelOptions()
            {
                MaxDegreeOfParallelism = 20
            }, (loop) => { topicProducer.GetOrCreateStream("testme"); });

            result.IsCompleted.Should().BeTrue();
            var stream = topicProducer.GetOrCreateStream("testme");
            var stream2 = topicProducer.GetOrCreateStream("testme");
            stream.Should().BeSameAs(stream2);
        }
        
        [Fact]
        public async Task ReadingAStreamWithSameConsumerGroup_ShouldGetRevokedOnOne()
        {
            // Arrange
            var topic = nameof(ReadingAStreamWithSameConsumerGroup_ShouldGetRevokedOnOne);
            await this.kafkaDockerTestFixture.EnsureTopic(topic, 1);

            var consumerGroup = "doesntmatteraslongassame";
            var topicConsumer1 = client.GetTopicConsumer(topic, consumerGroup, autoOffset: AutoOffsetReset.Latest);
            var topicProducer = client.GetTopicProducer(topic);

            var expectedStreamCount = 1;
            long streamsRevoked = 0;
            long streamsReceived = 0;
            var cts = new CancellationTokenSource();

            var streams = new List<IStreamProducer>();
            for (var i = 0; i <= expectedStreamCount; i++)
            {
                streams.Add(topicProducer.CreateStream());
            }

            topicConsumer1.OnStreamReceived += (sender, sr) =>
            {
                Interlocked.Increment(ref streamsReceived);
            };
            topicConsumer1.OnStreamsRevoked += (sender, streams) =>
            {
                Interlocked.Add(ref streamsRevoked, streams.Length);
            };
            topicConsumer1.Subscribe();
            
            var writerTask = Task.Run(async () =>
            {
                while (!cts.IsCancellationRequested)
                {
                    this.output.WriteLine("Generating data for streams");
                    foreach (var stream in streams)
                    {
                        stream.Timeseries.Buffer.AddTimestamp(DateTime.UtcNow)
                            .AddValue("p0", 1)
                            .Publish();
                        stream.Timeseries.Buffer.Flush();
                    }

                    await Task.Delay(1000, cts.Token);
                }
            });
            
            SpinWait.SpinUntil(() => streamsReceived > 0, TimeSpan.FromSeconds(20));
            streamsReceived.Should().BeGreaterThan(0);

            // Act 
            // Add additional consumers to force kafka a rebalance
            long streamsReceived2 = 0;
            for (var index = 0; index <= 5; index++)
            {
                if (streamsReceived2 > 0) break;
                var timer = Stopwatch.StartNew();
                var consumerToStealPartition = client.GetTopicConsumer(topic, consumerGroup, autoOffset: AutoOffsetReset.Latest);
                consumerToStealPartition.OnStreamReceived += (sender, sr) => { Interlocked.Increment(ref streamsReceived2); };
                consumerToStealPartition.Subscribe();
                this.output.WriteLine("Took {0:g} to start a new consumer", timer.Elapsed);
            }

            SpinWait.SpinUntil(() => streamsReceived2 > 0, TimeSpan.FromSeconds(20));
            streamsReceived2.Should().BeGreaterThan(0);
            SpinWait.SpinUntil(() => streamsRevoked > 0, TimeSpan.FromSeconds(10));
            streamsRevoked.Should().BeGreaterThan(0, $"found {streamsReceived2} streams from new consumer but original hasn't revoked");
        }

        [Fact]
        public async Task StreamState_ShouldWorkAsExpected()
        {
            var topic = nameof(StreamState_ShouldWorkAsExpected);
            await this.kafkaDockerTestFixture.EnsureTopic(topic, 1);

            var topicConsumer = client.GetTopicConsumer(topic, "somerandomgroup", autoOffset: AutoOffsetReset.Latest);
            var topicProducer = client.GetTopicProducer(topic);
            
            // Clean previous run
            var topicStateManager = topicConsumer.GetStateManager();
            topicStateManager.DeleteStreamStates();
            topicStateManager.GetStreamStates().Should().BeEmpty();

            var msgCounter = 0;
            topicConsumer.OnStreamReceived += (sender, stream) =>
            {
                var rollingSum = stream.GetScalarState("RollingSumTotal", (sid) => 0d);
                var rollingSumPerParameter = stream.GetDictionaryState("RollingSum", (sid) => 0d);

                stream.Timeseries.OnDataReceived += (o, args) =>
                {
                    foreach (var data in args.Data.Timestamps)
                    {
                        foreach (var parameter in data.Parameters)
                        {
                            if (parameter.Value.Type == ParameterValueType.Numeric)
                            {
<<<<<<< HEAD
                                if (parameter.Value.Type == ParameterValueType.Numeric)
                                {
                                    rollingSumPerParameter[parameter.Key] += parameter.Value.NumericValue ?? 0;
                                    rollingSum.Value += parameter.Value.NumericValue ?? 0;
                        
                                    this.output.WriteLine($"Rolling sum for {parameter.Key} is {rollingSumPerParameter[parameter.Key]}");
                                }  
                            }
=======
                                rollingSumPerParameter[parameter.Key] += parameter.Value.NumericValue ?? 0;
                                rollingSum.Value += parameter.Value.NumericValue ?? 0;

                                this.output.WriteLine($"Rolling sum for {parameter.Key} is {rollingSumPerParameter[parameter.Key]}");
                            }  
>>>>>>> ace9526c
                        }
                    }
                    
                    msgCounter++;
                };
<<<<<<< HEAD
                
                topicConsumer.Subscribe();

                var start = DateTime.UtcNow;
                var streamProducer = topicProducer.GetOrCreateStream("stream1");
                streamProducer.Timeseries.Buffer.AddTimestamp(start.AddMicroseconds(1)).AddValue("param1", 5).Publish();
                streamProducer.Timeseries.Buffer.AddTimestamp(start.AddMicroseconds(2)).AddValue("param2", 10).Publish();
                streamProducer.Timeseries.Buffer.AddTimestamp(start.AddMicroseconds(3)).AddValue("param1", 9).Publish();
                streamProducer.Timeseries.Flush();
                //streamProducer.Close();
                
                var streamProducer2 = topicProducer.GetOrCreateStream("stream2");
                streamProducer2.Timeseries.Buffer.AddTimestamp(start.AddMicroseconds(1)).AddValue("param1", 5).Publish();
                streamProducer2.Timeseries.Buffer.AddTimestamp(start.AddMicroseconds(2)).AddValue("param2", 7).Publish();
                streamProducer2.Timeseries.Buffer.AddTimestamp(start.AddMicroseconds(3)).AddValue("param1", 4).Publish();
                streamProducer2.Timeseries.Buffer.AddTimestamp(start.AddMicroseconds(4)).AddValue("param2", 3).Publish();
                streamProducer2.Timeseries.Flush();
                //streamProducer2.Close();

                topicProducer.Dispose();
                output.WriteLine("Closed Producer");
                
                // Wait for enough messages to be received
                
                output.WriteLine("Waiting for messages");
                SpinWait.SpinUntil(() => msgCounter == 7, TimeSpan.FromSeconds(10));
                output.WriteLine($"Waited for messages, got {msgCounter}");
=======
            };
            
            topicConsumer.Subscribe();
>>>>>>> ace9526c

            var start = DateTime.UtcNow;
            var streamProducer = topicProducer.GetOrCreateStream("stream1");
            streamProducer.Timeseries.Buffer.AddTimestamp(start.AddMicroseconds(1)).AddValue("param1", 5).Publish();
            streamProducer.Timeseries.Buffer.AddTimestamp(start.AddMicroseconds(2)).AddValue("param2", 10).Publish();
            streamProducer.Timeseries.Buffer.AddTimestamp(start.AddMicroseconds(3)).AddValue("param1", 9).Publish();
            streamProducer.Timeseries.Flush();
            //streamProducer.Close();
            
            var streamProducer2 = topicProducer.GetOrCreateStream("stream2");
            streamProducer2.Timeseries.Buffer.AddTimestamp(start.AddMicroseconds(1)).AddValue("param1", 5).Publish();
            streamProducer2.Timeseries.Buffer.AddTimestamp(start.AddMicroseconds(2)).AddValue("param2", 7).Publish();
            streamProducer2.Timeseries.Buffer.AddTimestamp(start.AddMicroseconds(3)).AddValue("param1", 4).Publish();
            streamProducer2.Timeseries.Buffer.AddTimestamp(start.AddMicroseconds(4)).AddValue("param2", 3).Publish();
            streamProducer2.Timeseries.Flush();
            //streamProducer2.Close();

            topicProducer.Dispose();
            output.WriteLine("Closed Producer");
            
            // Wait for enough messages to be received
            
            output.WriteLine("Waiting for messages");
            SpinWait.SpinUntil(() => msgCounter == 7, TimeSpan.FromSeconds(10000));
            output.WriteLine($"Waited for messages, got {msgCounter}");


            msgCounter.Should().Be(7);
            output.WriteLine($"Got expected number of messages");
            topicConsumer.Commit();
            topicConsumer.Dispose();

            output.WriteLine($"Checking if topic state manager returns the expected stream states");
            var manager = App.GetStateManager().GetTopicStateManager(topic);
            manager.GetStreamStates().Should().BeEquivalentTo(new List<string>() { "stream1", "stream2" });
            
            output.WriteLine($"Checking Stream 1 Rolling sum for params");
            var stream1StateRollingSum = manager.GetStreamStateManager(streamProducer.StreamId).GetScalarState<double>("RollingSumTotal");
            var stream1StateRollingSumPerParam = manager.GetStreamStateManager(streamProducer.StreamId).GetDictionaryState<double>("RollingSum");
            stream1StateRollingSumPerParam["param1"].Should().Be(14);
            stream1StateRollingSumPerParam["param2"].Should().Be(10);
            stream1StateRollingSum.Value.Should().Be(24);
            output.WriteLine($"Checked Stream 1 Rolling sum for params");
            output.WriteLine($"Checking Stream 2 Rolling sum for params");
            var stream2StateRollingSum = manager.GetStreamStateManager(streamProducer2.StreamId).GetScalarState<double>("RollingSumTotal");
            var stream2StateRollingSumPerParam = manager.GetStreamStateManager(streamProducer2.StreamId).GetDictionaryState<double>("RollingSum");
            stream2StateRollingSumPerParam["param1"].Should().Be(9);
            stream2StateRollingSumPerParam["param2"].Should().Be(10);
            stream2StateRollingSum.Value.Should().Be(19);
            output.WriteLine($"Checked Stream 2 Rolling sum for params");

            topicStateManager.DeleteStreamStates().Should().Be(2);
        }
        
        [Fact]
        public async Task StreamState_CommittedFromAnotherThread_ShouldWorkAsExpected()
        {
            var topic = nameof(StreamState_CommittedFromAnotherThread_ShouldWorkAsExpected);
            await this.kafkaDockerTestFixture.EnsureTopic(topic, 1);
            
            var topicConsumer = client.GetTopicConsumer(topic, "somerandomgroup", autoOffset: AutoOffsetReset.Latest);
            var topicProducer = client.GetTopicProducer(topic);

            var testLength = TimeSpan.FromSeconds(10);
            // Clean previous run
            var topicStateManager = topicConsumer.GetStateManager();
            topicStateManager.DeleteStreamStates();
            topicStateManager.GetStreamStates().Should().BeEmpty();

            var mre = new ManualResetEvent(false);

            var exceptionOccurred = false;

            var msgCounter = 0;
            topicConsumer.OnStreamReceived += (sender, stream) =>
            {
                mre.Set();
                stream.Timeseries.OnDataReceived += (o, args) =>
                {
                    var rollingSum = stream.GetDictionaryState("RollingSum", (sid) => 0d);

                    try
                    {
                        foreach (var data in args.Data.Timestamps)
                        {
                            foreach (var parameter in data.Parameters)
                            {
                                if (parameter.Value.Type == ParameterValueType.Numeric)
                                {
                                    rollingSum[parameter.Key] += parameter.Value.NumericValue ?? 0;
                                }
                            }
                        }
                    }
                    catch (Exception ex)
                    {
                        exceptionOccurred = true;
                        this.output.WriteLine($"Exception while consuming{Environment.NewLine}{ex}");
                    }

                    msgCounter++;
                };
            };
            
            topicConsumer.Subscribe();
            
            var start = DateTime.UtcNow;
            var streamProducer = topicProducer.GetOrCreateStream("stream1");
            streamProducer.Properties.Name = "test";
            streamProducer.Flush();

            if (!mre.WaitOne(TimeSpan.FromSeconds(10))) throw new Exception("Did not receive stream in time");

            var end = DateTime.UtcNow.Add(testLength);

            void BackgroundCommitter()
            {
                try
                {
                    while (!exceptionOccurred && DateTime.UtcNow < end)
                    {
                        topicConsumer.Commit();
                        Thread.Sleep(3);
                    }
                }
                catch (Exception ex)
                {
                    exceptionOccurred = true;
                    this.output.WriteLine($"Exception while committing{Environment.NewLine}{ex}");
                }
            }
            
            var iteration = 0;
            void BackgroundSender()
            {
                try
                {
                    while (!exceptionOccurred && DateTime.UtcNow < end)
                    {
                        iteration++;
                        streamProducer.Timeseries.Buffer.AddTimestamp(start.AddMicroseconds(iteration))
                            .AddValue("param1", iteration).Publish();
                        if (iteration % 5 == 0) // to create a bit bigger batches
                        {
                            streamProducer.Timeseries.Buffer.Flush();
                            Thread.Sleep(6); // to avoid completely hammering underlying kafka
                        }
                    }
                }
                catch (Exception ex)
                {
                    exceptionOccurred = true;
                    this.output.WriteLine($"Exception while sending {Environment.NewLine}{ex}");

                }
            }

            var senderTask = Task.Run(BackgroundSender);
            var committerTask = Task.Run(BackgroundCommitter);

            Task.WaitAll(senderTask, committerTask);
            
            streamProducer.Timeseries.Flush();
            this.output.WriteLine($"Wrote {iteration} iteration");
            exceptionOccurred.Should().BeFalse();
        }
<<<<<<< HEAD
        
        private void RunTest(Action test)
        {
            var count = 0;
            while (count < MaxTestRetry)
            {
                try
                {
                    count++;
                    test();
                    return; // success
                }
                catch (Exception ex)
                {
                    this.output.WriteLine($"Attempt {count} failed");
                    this.output.WriteLine(ex.ToString());
                    if (count == MaxTestRetry) throw;
                }
            }
        }

=======
>>>>>>> ace9526c
    }
}<|MERGE_RESOLUTION|>--- conflicted
+++ resolved
@@ -8,18 +8,9 @@
 using FluentAssertions;
 using FluentAssertions.Extensions;
 using Quix.TestBase.Extensions;
-<<<<<<< HEAD
-using QuixStreams.State.Storage;
-using QuixStreams.State.Storage.FileStorage.LocalFileStorage;
-using QuixStreams.Telemetry;
-using QuixStreams.Streaming.Models;
-using QuixStreams.Streaming.Raw;
-using QuixStreams.Streaming.States;
-=======
 using QuixStreams.Kafka;
 using QuixStreams.Telemetry;
 using QuixStreams.Streaming.Models;
->>>>>>> ace9526c
 using QuixStreams.Telemetry.Kafka;
 using QuixStreams.Telemetry.Models;
 using QuixStreams.Telemetry.Models.Utility;
@@ -711,60 +702,20 @@
                         {
                             if (parameter.Value.Type == ParameterValueType.Numeric)
                             {
-<<<<<<< HEAD
-                                if (parameter.Value.Type == ParameterValueType.Numeric)
-                                {
-                                    rollingSumPerParameter[parameter.Key] += parameter.Value.NumericValue ?? 0;
-                                    rollingSum.Value += parameter.Value.NumericValue ?? 0;
-                        
-                                    this.output.WriteLine($"Rolling sum for {parameter.Key} is {rollingSumPerParameter[parameter.Key]}");
-                                }  
-                            }
-=======
+
                                 rollingSumPerParameter[parameter.Key] += parameter.Value.NumericValue ?? 0;
                                 rollingSum.Value += parameter.Value.NumericValue ?? 0;
 
                                 this.output.WriteLine($"Rolling sum for {parameter.Key} is {rollingSumPerParameter[parameter.Key]}");
                             }  
->>>>>>> ace9526c
                         }
                     }
                     
                     msgCounter++;
                 };
-<<<<<<< HEAD
-                
-                topicConsumer.Subscribe();
-
-                var start = DateTime.UtcNow;
-                var streamProducer = topicProducer.GetOrCreateStream("stream1");
-                streamProducer.Timeseries.Buffer.AddTimestamp(start.AddMicroseconds(1)).AddValue("param1", 5).Publish();
-                streamProducer.Timeseries.Buffer.AddTimestamp(start.AddMicroseconds(2)).AddValue("param2", 10).Publish();
-                streamProducer.Timeseries.Buffer.AddTimestamp(start.AddMicroseconds(3)).AddValue("param1", 9).Publish();
-                streamProducer.Timeseries.Flush();
-                //streamProducer.Close();
-                
-                var streamProducer2 = topicProducer.GetOrCreateStream("stream2");
-                streamProducer2.Timeseries.Buffer.AddTimestamp(start.AddMicroseconds(1)).AddValue("param1", 5).Publish();
-                streamProducer2.Timeseries.Buffer.AddTimestamp(start.AddMicroseconds(2)).AddValue("param2", 7).Publish();
-                streamProducer2.Timeseries.Buffer.AddTimestamp(start.AddMicroseconds(3)).AddValue("param1", 4).Publish();
-                streamProducer2.Timeseries.Buffer.AddTimestamp(start.AddMicroseconds(4)).AddValue("param2", 3).Publish();
-                streamProducer2.Timeseries.Flush();
-                //streamProducer2.Close();
-
-                topicProducer.Dispose();
-                output.WriteLine("Closed Producer");
-                
-                // Wait for enough messages to be received
-                
-                output.WriteLine("Waiting for messages");
-                SpinWait.SpinUntil(() => msgCounter == 7, TimeSpan.FromSeconds(10));
-                output.WriteLine($"Waited for messages, got {msgCounter}");
-=======
             };
             
             topicConsumer.Subscribe();
->>>>>>> ace9526c
 
             var start = DateTime.UtcNow;
             var streamProducer = topicProducer.GetOrCreateStream("stream1");
@@ -931,29 +882,5 @@
             this.output.WriteLine($"Wrote {iteration} iteration");
             exceptionOccurred.Should().BeFalse();
         }
-<<<<<<< HEAD
-        
-        private void RunTest(Action test)
-        {
-            var count = 0;
-            while (count < MaxTestRetry)
-            {
-                try
-                {
-                    count++;
-                    test();
-                    return; // success
-                }
-                catch (Exception ex)
-                {
-                    this.output.WriteLine($"Attempt {count} failed");
-                    this.output.WriteLine(ex.ToString());
-                    if (count == MaxTestRetry) throw;
-                }
-            }
-        }
-
-=======
->>>>>>> ace9526c
     }
 }