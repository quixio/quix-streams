--- conflicted
+++ resolved
@@ -7,12 +7,8 @@
 using FluentAssertions;
 using Microsoft.Extensions.Logging;
 using Quix.TestBase.Extensions;
-<<<<<<< HEAD
-using QuixStreams.Streaming.Raw;
 using QuixStreams.Telemetry;
-=======
 using QuixStreams.Streaming.Models;
->>>>>>> 4776fe0f
 using QuixStreams.Telemetry.Kafka;
 using QuixStreams.Telemetry.Models;
 using QuixStreams.Telemetry.Models.Utility;
@@ -739,9 +735,6 @@
                 streamsRevoked.Should().BeGreaterThan(0);
             });
         }
-<<<<<<< HEAD
-        
-=======
 
         [Fact]
         public void StreamAndTopicState_ShouldWorkAsExpected()
@@ -944,7 +937,6 @@
             exceptionOccurred.Should().BeFalse();
         }
 
->>>>>>> 4776fe0f
         private async Task RunTest(Func<Task> test)
         {
             var count = 0;
