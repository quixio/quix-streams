import platform
import setuptools
import os
import os.path
import re
import fileinput

<<<<<<< HEAD
package_version = "0.5.4.dev7"
=======
package_version = "0.5.4.dev8"
>>>>>>> 71d26c45

with open("README.md", "r") as fh:
    long_description = fh.read()

def get_data_files():
    licenses = [file for file in os.listdir('.') if file.startswith('LICENSE')]
    if os.path.isfile('../../LICENSE'):
        licenses.append('../../LICENSE')  # non-docker build
    else:
        licenses.append('../LICENSE')  # docker build
    return [('licences', licenses)]


QUIXSTREAMS_PACKAGE_DATA = []
def rec_incl_with_filter(directory, filters, trim):
    trimfirstn=len(trim) + 1
    for (path, directories, filenames) in os.walk(directory):
        for filename in filenames:
            for filter in filters:
                match = re.match(filter, filename)
                if match is not None:
                    filepath = os.path.join(path, filename)[trimfirstn:]
                    #print("F: {}".format(filepath))
                    QUIXSTREAMS_PACKAGE_DATA.append(filepath)
                    break


rec_incl_with_filter('src/quixstreams', [r'.*\.py$'], 'src/quixstreams')  # include all python files
plat = platform.uname()
platname = f"{plat.system}-{plat.machine}".lower()  # If changes, update build scripts and __init__.py
platpath = 'src/quixstreams/native/' + platname
print("Platform {} build".format(plat))
if plat.system.upper() == "WINDOWS":
    rec_incl_with_filter(platpath, [r'.*\.dll$'], 'src/quixstreams')
elif plat.system.upper() == "DARWIN":
    rec_incl_with_filter(platpath, [r'.*\.dylib$'], 'src/quixstreams')
elif plat.system.upper() == "LINUX":
    rec_incl_with_filter(platpath, [r'.*\.so$'], 'src/quixstreams')
else:
    raise Exception("Not supported build platform {}".format(platname))

def update_version_in_package(vers: str, fromvers: str = "local"):
    for line in fileinput.input("src/quixstreams/__init__.py", inplace=True):
        if line.startswith("__version__ = "):
            line = line.replace(fromvers, vers)
        print(line, end='')

update_version_in_package(package_version)
try:
    setuptools.setup(
        name="quixstreams",
        version=package_version,
        author="Quix Analytics Ltd",
        author_email="devs@quix.io",
        description="Library optimized for easily sending and reading time series data using Kafka",
        long_description=long_description,
        long_description_content_type="text/markdown",
        url="https://github.com/quixio/quix-streams",
        packages=setuptools.find_packages('src'),
        package_data={
            'quixstreams': QUIXSTREAMS_PACKAGE_DATA
        },
        license="Apache 2.0",
        package_dir={'': 'src'},
        data_files=get_data_files(),
        classifiers=[
            "Development Status :: 3 - Alpha",
            "Intended Audience :: Developers",
            "License :: OSI Approved :: Apache Software License",
            "Operating System :: Microsoft :: Windows",
            "Operating System :: POSIX :: Linux",
            "Operating System :: MacOS :: MacOS X",
            "Programming Language :: Python :: 3"
        ],
        python_requires='>=3.6, <4',
        install_requires=[
            'pandas>=1.0.0,<2',
            'Deprecated>=1.1,<2'
        ]
    )
finally:
    update_version_in_package("local", package_version)<|MERGE_RESOLUTION|>--- conflicted
+++ resolved
@@ -5,11 +5,7 @@
 import re
 import fileinput
 
-<<<<<<< HEAD
-package_version = "0.5.4.dev7"
-=======
 package_version = "0.5.4.dev8"
->>>>>>> 71d26c45
 
 with open("README.md", "r") as fh:
     long_description = fh.read()
