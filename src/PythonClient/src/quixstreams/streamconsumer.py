import ctypes
import sys
import traceback
from typing import Callable

from .helpers.enumconverter import EnumConverter as ec
from .helpers.nativedecorator import nativedecorator
from .models.streamconsumer.streameventsconsumer import StreamEventsConsumer
from .models.streamconsumer.streamtimeseriesconsumer import StreamTimeseriesConsumer
from .models.streamconsumer.streampropertiesconsumer import StreamPropertiesConsumer
from .models.streamendtype import StreamEndType
from .native.Python.InteropHelpers.InteropUtils import InteropUtils
from .native.Python.QuixStreamsStreaming.IStreamConsumer import IStreamConsumer as sci
from .native.Python.QuixStreamsStreaming.PackageReceivedEventArgs import PackageReceivedEventArgs
from .native.Python.QuixStreamsStreaming.StreamClosedEventArgs import StreamClosedEventArgs


@nativedecorator
class StreamConsumer(object):
    """
<<<<<<< HEAD
    Handles consuming streams from a topic.
=======
        Handles consuming stream from a topic
>>>>>>> 101c4c74
    """

    def __init__(self, net_pointer: ctypes.c_void_p, topic_consumer: 'TopicConsumer', on_close_cb_always: Callable[['StreamConsumer'], None]):
        """
        Initializes a new instance of StreamConsumer.

        NOTE: Do not initialize this class manually, use XXX to consume streams.

        Args:
            net_pointer (ctypes.c_void_p): Pointer to an instance of a .NET StreamConsumer.
            topic_consumer (TopicConsumer): The topic consumer which owns the stream consumer.
            on_close_cb_always (Callable[['StreamConsumer'], None]): The callback function to be executed when the stream is closed.
        """
        self._interop = sci(net_pointer)
        self._topic = topic_consumer
        self._streamTimeseriesConsumer = None  # Holding reference to avoid GC
        self._streamEventsConsumer = None  # Holding reference to avoid GC
        self._streamPropertiesConsumer = None  # Holding reference to avoid GC

        # define events and their ref holder
        self._on_stream_closed = None
        self._on_stream_closed_ref = None  # keeping reference to avoid GC

        self._on_package_received = None
        self._on_package_received_ref = None  # keeping reference to avoid GC

        self._streamId = None

        if on_close_cb_always is not None:
            def _on_close_cb_always_wrapper(sender_hptr, args_hptr):
                try:
                    # To avoid unnecessary overhead and complication, we're using the instances we already have
                    with (args := StreamClosedEventArgs(args_hptr)):
                        on_close_cb_always(self)

                    refcount = sys.getrefcount(self)
                    if refcount == -1:  # TODO figure out correct number
                        self.dispose()
                    InteropUtils.free_hptr(sender_hptr)
                except:
                    traceback.print_exc()

            self._on_close_cb_always_ref = self._interop.add_OnStreamClosed(_on_close_cb_always_wrapper)

    def _finalizerfunc(self):
        if self._streamTimeseriesConsumer is not None:
            self._streamTimeseriesConsumer.dispose()
        if self._streamEventsConsumer is not None:
            self._streamEventsConsumer.dispose()
        if self._streamPropertiesConsumer is not None:
            self._streamPropertiesConsumer.dispose()
        self._on_stream_closed_dispose()
        self._on_package_received_dispose()

    @property
    def topic(self) -> 'TopicConsumer':
        """
        Gets the topic the stream was raised for.

        Returns:
            TopicConsumer: The topic consumer instance associated with the stream.
        """
        return self._topic

    # region on_stream_closed
    @property
    def on_stream_closed(self) -> Callable[['StreamConsumer', 'StreamEndType'], None]:
        """
       Gets the handler for when the stream closes.

       Returns:
            Callable[['StreamConsumer', 'StreamEndType'], None]: The callback function to be executed when the stream closes.
                The first parameter is the stream that closes, and the second is the close type.
       """
        return self._on_stream_closed

    @on_stream_closed.setter
    def on_stream_closed(self, value: Callable[['StreamConsumer', 'StreamEndType'], None]) -> None:
        """
        Sets the handler for when the stream closes.

        Args:
            value (Callable[['StreamConsumer', 'StreamEndType'], None]): The new callback function to be executed when the stream closes.
                The first parameter is the stream that closes, and the second is the close type.
        """
        self._on_stream_closed = value
        if self._on_stream_closed_ref is None:
            self._on_stream_closed_ref = self._interop.add_OnStreamClosed(self._on_stream_closed_wrapper)

    def _on_stream_closed_wrapper(self, sender_hptr, args_hptr):
        # To avoid unnecessary overhead and complication, we're using the instances we already have
        try:
            with (args := StreamClosedEventArgs(args_hptr)):
                converted = ec.enum_to_another(args.get_EndType(), StreamEndType)
                self.on_stream_closed(self, converted)
            InteropUtils.free_hptr(sender_hptr)
        except:
            traceback.print_exc()
        finally:
            self.dispose()

    def _on_stream_closed_dispose(self):
        if self._on_stream_closed_ref is not None:
            self._interop.remove_OnStreamClosed(self._on_stream_closed_ref)
            self._on_stream_closed_ref = None

    # endregion on_stream_closed

    # region on_package_received
    @property
    def on_package_received(self) -> Callable[['StreamConsumer', any], None]:
        """
        Gets the handler for when the stream receives a package of any type.

        Returns:
            Callable[['StreamConsumer', any], None]: The callback function to be executed when the stream receives a package.
                The first parameter is the stream that receives the package, and the second is the package itself.
        """
        return self._on_package_received

    @on_package_received.setter
    def on_package_received(self, value: Callable[['StreamConsumer', any], None]) -> None:
        """
        Sets the handler for when the stream receives a package of any type.

        Args:
            value (Callable[['StreamConsumer', any], None]): The new callback function to be executed when the stream receives a package.
                The first parameter is the stream that receives the package, and the second is the package itself.
        """
        # TODO
        raise Exception("StreamConsumer.on_package_received is not yet fully implemented")
        self._on_package_received = value
        if self._on_package_received_ref is None:
            self._on_package_received_ref = self._interop.add_OnPackageReceived(self._on_package_received_wrapper)

    def _on_package_received_wrapper(self, sender_hptr, args_hptr):
        # To avoid unnecessary overhead and complication, we're using the instances we already have
        try:
            with (args := PackageReceivedEventArgs(args_hptr)):
                pass  # TODO
            InteropUtils.free_hptr(sender_hptr)
        except:
            traceback.print_exc()

    def _on_package_received_dispose(self):
        if self._on_package_received_ref is not None:
            self._interop.remove_OnPackageReceived(self._on_package_received_ref)
            self._on_package_received_ref = None

    # endregion on_package_received

    @property
    def stream_id(self) -> str:
        """
        Get the ID of the stream being consumed.

        Returns:
            str: The ID of the stream being consumed.
        """
        if self._streamId is None:
            self._streamId = self._interop.get_StreamId()
        return self._streamId

    @property
    def properties(self) -> StreamPropertiesConsumer:
        """
        Gets the consumer for accessing the properties and metadata of the stream.

        Returns:
            StreamPropertiesConsumer: The stream properties consumer instance.
        """
        if self._streamPropertiesConsumer is None:
            self._streamPropertiesConsumer = StreamPropertiesConsumer(self, self._interop.get_Properties())
        return self._streamPropertiesConsumer

    @property
    def events(self) -> StreamEventsConsumer:
        """
        Gets the consumer for accessing event related information of the stream such as event definitions and values.

        Returns:
            StreamEventsConsumer: The stream events consumer instance.
        """
        if self._streamEventsConsumer is None:
            self._streamEventsConsumer = StreamEventsConsumer(self, self._interop.get_Events())
        return self._streamEventsConsumer

    @property
    def timeseries(self) -> StreamTimeseriesConsumer:
        """
        Gets the consumer for accessing timeseries related information of the stream such as parameter definitions and values.

        Returns:
            StreamTimeseriesConsumer: The stream timeseries consumer instance.
        """
        if self._streamTimeseriesConsumer is None:
            self._streamTimeseriesConsumer = StreamTimeseriesConsumer(self, self._interop.get_Timeseries())
        return self._streamTimeseriesConsumer

    def get_net_pointer(self) -> ctypes.c_void_p:
        """
        Gets the associated .NET object pointer.

        Returns:
            ctypes.c_void_p: The .NET pointer
        """
        return self._interop.get_interop_ptr__()<|MERGE_RESOLUTION|>--- conflicted
+++ resolved
@@ -18,11 +18,7 @@
 @nativedecorator
 class StreamConsumer(object):
     """
-<<<<<<< HEAD
-    Handles consuming streams from a topic.
-=======
-        Handles consuming stream from a topic
->>>>>>> 101c4c74
+    Handles consuming stream from a topic.
     """
 
     def __init__(self, net_pointer: ctypes.c_void_p, topic_consumer: 'TopicConsumer', on_close_cb_always: Callable[['StreamConsumer'], None]):
