import pathlib

from pydoc_markdown import CrossrefProcessor, PydocMarkdown, SmartProcessor
from pydoc_markdown.contrib.loaders.python import PythonLoader
from pydoc_markdown.contrib.processors.filter import FilterProcessor
from pydoc_markdown.contrib.renderers.markdown import MarkdownRenderer
from pydoc_markdown.contrib.source_linkers.git import GithubSourceLinker
from pydoc_markdown.interfaces import Context

LIBRARY_ROOT_PATH = pathlib.Path("../..").resolve()
API_DOCS_PATH = pathlib.Path(LIBRARY_ROOT_PATH / "docs" / "api-reference").resolve()

# Load modules docs via pydoc_markdown
context = Context(
    directory=".",
)
loader = PythonLoader(
    search_path=[LIBRARY_ROOT_PATH.as_posix()], packages=["quixstreams"]
)
renderer = MarkdownRenderer(
    source_linker=GithubSourceLinker(
        root=LIBRARY_ROOT_PATH.as_posix(),
        repo="quixio/quix-streams",
        use_branch=True,
    ),
    source_position="after signature",
    source_format="[[VIEW SOURCE]]({url})",
    descriptive_class_title=False,
    add_method_class_prefix=True,
    render_module_header=True,
    header_level_by_type={
        "Module": 2,  # >1 level 1 header breaks things
        "Class": 3,
        "Method": 4,
        "Function": 4,
        "Variable": 4,
    },
)
session = PydocMarkdown(
    loaders=[loader],
    renderer=renderer,
    processors=[
        FilterProcessor(),
        SmartProcessor(),
        CrossrefProcessor(),
        FilterProcessor(
            expression="not name.startswith('_') or name == '__init__' and default()",
            documented_only=True,
            exclude_private=True,
            skip_empty_modules=True,
        ),
    ],
)
session.init(context)
modules = session.load_modules()

# Write full API reference to a single file
FULL_API_REFERENCE_PATH = API_DOCS_PATH / "quixstreams.md"
with open(FULL_API_REFERENCE_PATH, "w") as f:
    print("Writing Full API Reference to", FULL_API_REFERENCE_PATH.as_posix())
    session.process(modules)
    f.write(session.renderer.render_to_string(modules))


# Map individual modules to doc files
doc_map = {
    "application.md": {
        k: None
        for k in [
            "quixstreams.app",
        ]
    },
    "state.md": {
        k: None
        for k in [
            "quixstreams.state.base.state",
            "quixstreams.state.rocksdb.options",
        ]
    },
    "serialization.md": {
        k: None
        for k in [
            "quixstreams.models.serializers.simple_types",
            "quixstreams.models.serializers.json",
            "quixstreams.models.serializers.avro",
            "quixstreams.models.serializers.protobuf",
            "quixstreams.models.serializers.schema_registry",
            "quixstreams.models.serializers.quix",
        ]
    },
    "kafka.md": {
        k: None for k in ["quixstreams.kafka.producer", "quixstreams.kafka.consumer"]
    },
    "topics.md": {
        "quixstreams.models.topics": None,
        "quixstreams.models.topics.admin": None,
        "quixstreams.models.topics.topic": None,
        "quixstreams.models.topics.manager": None,
        "quixstreams.models.topics.exceptions": None,
    },
    "dataframe.md": {
        k: None
        for k in [
            "quixstreams.dataframe.dataframe",
            "quixstreams.dataframe.series",
        ]
    },
    "context.md": {
        k: None
        for k in [
            "quixstreams.context",
        ]
    },
    # Order: base, core, community
    "sinks.md": {
        k: None
        for k in [
            "quixstreams.sinks.base.sink",
            "quixstreams.sinks.base.batch",
            "quixstreams.sinks.base.exceptions",
            "quixstreams.sinks.core.influxdb3",
            "quixstreams.sinks.core.csv",
            "quixstreams.sinks.community.iceberg",
            "quixstreams.sinks.community.bigquery",
            "quixstreams.sinks.community.file.sink",
            "quixstreams.sinks.community.file.destinations.azure",
            "quixstreams.sinks.community.file.destinations.base",
            "quixstreams.sinks.community.file.destinations.local",
            "quixstreams.sinks.community.file.destinations.s3",
            "quixstreams.sinks.community.file.formats.base",
            "quixstreams.sinks.community.file.formats.json",
            "quixstreams.sinks.community.file.formats.parquet",
            "quixstreams.sinks.community.pubsub",
            "quixstreams.sinks.community.postgresql",
            "quixstreams.sinks.community.kinesis",
            "quixstreams.sinks.community.redis",
<<<<<<< HEAD
            "quixstreams.sinks.community.neo4j",
=======
            "quixstreams.sinks.community.mongodb",
>>>>>>> 1b99e812
        ]
    },
    # Order: base, core, community
    "sources.md": {
        k: None
        for k in [
            "quixstreams.sources.base.source",
            "quixstreams.sources.core.csv",
            "quixstreams.sources.core.kafka.kafka",
            "quixstreams.sources.core.kafka.quix",
            "quixstreams.sources.community.file.file",
            "quixstreams.sources.community.file.compressions.gzip",
            "quixstreams.sources.community.file.origins.azure",
            "quixstreams.sources.community.file.origins.local",
            "quixstreams.sources.community.file.origins.s3",
            "quixstreams.sources.community.file.formats.json",
            "quixstreams.sources.community.file.formats.parquet",
            "quixstreams.sources.community.kinesis.kinesis",
            "quixstreams.sources.community.pubsub.pubsub",
        ]
    },
}

# Go over all modules and assign them to doc files
doc_modules = {name: f_name for f_name, m_name in doc_map.items() for name in m_name}
for m in modules:
    if m.name in doc_modules:
        doc_map[doc_modules[m.name]][m.name] = m

# Do some additional filtering within individual modules
for name, module in doc_map["state.md"].items():
    if name == "quixstreams.state.types":
        module.members = [x for x in module.members if x.name == "State"]

for name, module in doc_map["serialization.md"].items():
    if name == "quixstreams.models.serializers.quix":
        module.members = [x for x in module.members if x.name != "QuixSerializer"]

# Render the API docs for each module and write them to files
for doc_path, doc_modules in doc_map.items():
    modules_to_render = list(doc_modules.values())
    module_doc_path = API_DOCS_PATH / doc_path
    with open(module_doc_path, "w") as f:
        session.process(modules_to_render)
        s = session.renderer.render_to_string(modules_to_render)
        # Add some other nice formatting without polluting the docstrings
        s = s.replace("</a>\n\n####", "</a>\n\n<br><br>\n\n####")
        s = s.replace("**Arguments**:", "\n<br>\n***Arguments:***")
        s = s.replace("**Returns**:", "\n<br>\n***Returns:***")
        s = s.replace("Example Snippet:", "\n<br>\n***Example Snippet:***")
        s = s.replace("What it Does:", "\n<br>\n***What it Does:***")
        s = s.replace("How to Use:", "\n<br>\n***How to Use:***")
        print("Writing module API docs to", module_doc_path.as_posix())
        f.write(s)<|MERGE_RESOLUTION|>--- conflicted
+++ resolved
@@ -134,11 +134,8 @@
             "quixstreams.sinks.community.postgresql",
             "quixstreams.sinks.community.kinesis",
             "quixstreams.sinks.community.redis",
-<<<<<<< HEAD
             "quixstreams.sinks.community.neo4j",
-=======
             "quixstreams.sinks.community.mongodb",
->>>>>>> 1b99e812
         ]
     },
     # Order: base, core, community
