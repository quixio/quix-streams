# Introduction

The Quix SDK makes it quick and easy to develop streaming applications. It’s designed to be used for high-performance telemetry services where you need to process high volumes of data in a nanosecond response time.

The SDK is available for Python and C\#.

Using the Quix SDK, you can:

  - [Write time-series data](/sdk/write) to a Kafka Topic

  - [Read time-series data](/sdk/read) from a Kafka Topic

  - [Process data](/sdk/process) by [reading](/sdk/read) it from one
    Topic and [writing](/sdk/write) the results to another one.

To support these operations, the SDK provides several useful features, and solves all the common problems you may face when developing real-time streaming applications:

## Streaming context

The Quix SDK handles [stream contexts](/sdk/features/streaming-context) for you, so all the data from one data source is bundled in the same scope. This allows you to attach metadata to streams.

The SDK simplifies the processing of streams by providing callbacks on the reading side. When processing stream data, you can identify data from different streams more easily than with the key-value approach used by other technologies.

Refer to the [Streaming context](/sdk/features/streaming-context) section of this documentation for more information.

<<<<<<< HEAD
## In-memory data processing

The Quix SDK is designed to make [in-memory data processing](/sdk/features/in-memory-processing) extremely efficient. We use high-performance SDK features in conjunction with the message broker capabilities to achieve maximum throughput with the very minimum latency.

Refer to the [In-memory data processing](/sdk/features/in-memory-processing) section of this documentation for more information.

=======
>>>>>>> f1ed3d2f
## Built-in buffers

If you’re sending data at high frequency, processing each message can be costly. The SDK provides a built-in buffers features for reading and writing to give you absolute freedom in balancing between latency and cost.

Refer to the [Built-in buffers](/sdk/features/builtin-buffers) section of this documentation for more information.

## Support for data frames

In many use cases, multiple parameters are emitted at the same time, so they share one timestamp. Handling this data independently is wasteful. The SDK uses a rows system, and can work with [Pandas DataFrames](https://pandas.pydata.org/docs/user_guide/dsintro.html#dataframe){target=_blank} natively. Each row has a timestamp and user-defined tags as indexes.

Refer to the [Support for Data Frames](/sdk/features/data-frames) section of this documentation for more information.

## Message splitting

The SDK automatically handles large messages on the producer side, splitting them up if required. You no longer need to worry about Kafka message limits. On the consumer side, those messages are automatically merged back.

Refer to the [Message splitting](/sdk/features/message-splitting) section of this documentation for more information.

<<<<<<< HEAD
## Message compression

The Quix SDK automatically compresses your messages, reducing them by an average factor of 10 times. You save money via added efficiency.

The SDK also sends parameter values as the delta between timestamps, converting strings to flags, and in general reduces payload size for each message. This happens before compression is applied, so the final compression ratio is even higher.

Refer to the [Message compression](/sdk/features/message-compression) section of this documentation for more information.

=======
>>>>>>> f1ed3d2f
## Data serialization and de-serialization

The Quix SDK automatically serializes data from native types in your language. You can work with familiar data types, such as [Pandas DataFrames](https://pandas.pydata.org/docs/user_guide/dsintro.html#dataframe){target=_blank}, without worrying about conversion. Serialization can be difficult, especially if it is done with performance in mind. We serialize native types using our codecs so you don’t have to implement that.

Refer to the [Data serialization](/sdk/features/data-serialization) section of this documentation for more information.

## Multiple data types

The SDK allows you to attach any type of data to your timestamps, like Numbers, Strings or even raw Binary data. This gives the SDK the ability to adapt to any streaming application use case.

Refer to the [Multiple data types](/sdk/features/multiple-data-types) section of this documentation for more information.

## Message Broker configuration including authentication and authorization

Quix handles Kafka configuration efficiently and reliably. Our templates come with pre-configured certificates and connection settings. Many configuration settings are needed to use Kafka at its best, and the ideal configuration takes time\! We take care of this in the SDK so you don’t have to.

Refer to the [Broker configuration](/sdk/features/broker-configuration) section of this documentation for more information.

## Checkpointing

The SDK allows you to do manual checkpointing when you read data from a Topic. This provides the ability to inform the Message Broker that you have already processed messages up to one point, usually called a **checkpoint**.

This is a very important concept when you are developing high-performance streaming applications.

Refer to the [Checkpointing](/sdk/features/checkpointing) section of this documentation for more information.

## Horizontal scaling

The Quix SDK provides horizontal scale using the [streaming context](/sdk/features/streaming-context) feature. This means a data scientist or data engineer does not have to implement parallel processing themselves. You can scale the processing models, from one replica to many and back to one, and use the [callback system inside the SDK](/sdk/read#_parallel_processing) to ensure that your data load is always shared between your model replicas.

Refer to the [Horizontal scaling](/sdk/features/horizontal-scaling) section of this documentation for more information.

<<<<<<< HEAD
## Integrations

The SDK offers integrations, including data persistence and historic or real-time APIs with other systems. That means you don’t have to implement them by yourself.

Refer to the [Integrations](/sdk/features/integrations) section of this documentation for more information.

## Portability

The Quix SDK is an abstraction layer over a concrete broker technology. You’re not locked into a specific broker and can innovate over time.

Refer to the [Portability](/sdk/features/portability) section of this documentation for more information.

=======
>>>>>>> f1ed3d2f
## Raw messages

The Quix SDK uses an internal protocol which is both data and speed optimized so we do encourage you to use it. For that you need to use the SDK on both producer (writer) and consumer (reader) sides.

However, in some cases, you simply do not have the ability to run the Quix SDK on both sides.

To cater for these cases we added the ability to both [write](/sdk/write#write-raw-kafka-messages) and [read](/sdk/read#read-raw-kafka-messages) the raw, unformatted, messages as byte array. This gives you the ability to implement the protocol as needed, for example JSON or comma-separated rows.<|MERGE_RESOLUTION|>--- conflicted
+++ resolved
@@ -23,15 +23,6 @@
 
 Refer to the [Streaming context](/sdk/features/streaming-context) section of this documentation for more information.
 
-<<<<<<< HEAD
-## In-memory data processing
-
-The Quix SDK is designed to make [in-memory data processing](/sdk/features/in-memory-processing) extremely efficient. We use high-performance SDK features in conjunction with the message broker capabilities to achieve maximum throughput with the very minimum latency.
-
-Refer to the [In-memory data processing](/sdk/features/in-memory-processing) section of this documentation for more information.
-
-=======
->>>>>>> f1ed3d2f
 ## Built-in buffers
 
 If you’re sending data at high frequency, processing each message can be costly. The SDK provides a built-in buffers features for reading and writing to give you absolute freedom in balancing between latency and cost.
@@ -50,17 +41,6 @@
 
 Refer to the [Message splitting](/sdk/features/message-splitting) section of this documentation for more information.
 
-<<<<<<< HEAD
-## Message compression
-
-The Quix SDK automatically compresses your messages, reducing them by an average factor of 10 times. You save money via added efficiency.
-
-The SDK also sends parameter values as the delta between timestamps, converting strings to flags, and in general reduces payload size for each message. This happens before compression is applied, so the final compression ratio is even higher.
-
-Refer to the [Message compression](/sdk/features/message-compression) section of this documentation for more information.
-
-=======
->>>>>>> f1ed3d2f
 ## Data serialization and de-serialization
 
 The Quix SDK automatically serializes data from native types in your language. You can work with familiar data types, such as [Pandas DataFrames](https://pandas.pydata.org/docs/user_guide/dsintro.html#dataframe){target=_blank}, without worrying about conversion. Serialization can be difficult, especially if it is done with performance in mind. We serialize native types using our codecs so you don’t have to implement that.
@@ -93,21 +73,6 @@
 
 Refer to the [Horizontal scaling](/sdk/features/horizontal-scaling) section of this documentation for more information.
 
-<<<<<<< HEAD
-## Integrations
-
-The SDK offers integrations, including data persistence and historic or real-time APIs with other systems. That means you don’t have to implement them by yourself.
-
-Refer to the [Integrations](/sdk/features/integrations) section of this documentation for more information.
-
-## Portability
-
-The Quix SDK is an abstraction layer over a concrete broker technology. You’re not locked into a specific broker and can innovate over time.
-
-Refer to the [Portability](/sdk/features/portability) section of this documentation for more information.
-
-=======
->>>>>>> f1ed3d2f
 ## Raw messages
 
 The Quix SDK uses an internal protocol which is both data and speed optimized so we do encourage you to use it. For that you need to use the SDK on both producer (writer) and consumer (reader) sides.
