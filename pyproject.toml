--- conflicted
+++ resolved
@@ -37,11 +37,8 @@
     "psycopg2-binary>=2.9.9,<3",
     "boto3>=1.35.65,<2.0",
     "boto3-stubs>=1.35.65,<2.0",
-<<<<<<< HEAD
+    "mypy-boto3-kinesis>=1.35.65,<2.0",
     "mypy-boto3-s3>=1.35.65,<2.0",
-=======
-    "mypy-boto3-kinesis>=1.35.65,<2.0",
->>>>>>> 3d33f580
     "redis[hiredis]>=5.2.0,<6",
     "azure-storage-blob>=12.24.0,<12.25",
     "neo4j>=5.27.0,<6",
@@ -72,13 +69,8 @@
 
 # AWS dependencies are separated by service to support
 # different requirements in the future.
-<<<<<<< HEAD
-kinesis = ["quixstreams[aws]"]
+kinesis = ["quixstreams[aws]", "mypy-boto3-kinesis>=1.35.65,<2.0"]
 s3 = ["quixstreams[aws]", "mypy-boto3-s3>=1.35.65,<2.0"]
-=======
-kinesis = ["quixstreams[aws]", "mypy-boto3-kinesis>=1.35.65,<2.0"]
-s3 = ["quixstreams[aws]"]
->>>>>>> 3d33f580
 redis = ["redis[hiredis]>=5.2.0,<6"]
 azure-file = ["quixstreams[azure]"]
 
